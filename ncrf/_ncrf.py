# Authors: Proloy Das <email:proloyd94@gmail.com>
#          Christian Brodbeck <email:brodbecc@mcmaster.ca>
#          Marlies Gillis <email: >
# License: BSD (3-clause)
from typing import List
import collections

from eelbrain import NDVar
from eelbrain._utils import natsorted
from mne import Covariance
import numpy as np

from ._model import NCRF, RegressionData


DEFAULT_MUs = np.logspace(-3, -1, 7)


def fit_ncrf(meg, stim, lead_field, noise, tstart=0, tstop=0.5, nlevels=1,
             n_iter=10, n_iterc=10, n_iterf=100, normalize=False, in_place=False,
             mu='auto', tol=1e-3, verbose=False, n_splits=3, n_workers=None,
             use_ES=False, gaussian_fwhm=20.0, do_post_normalization=True):
    r"""One shot function for cortical TRF localization.

    Estimate both TRFs and source variance from the observed MEG data by solving
    the Bayesian optimization problem mentioned in :cite:p:`das2020neuro`.

    Parameters
    ----------
    meg :  NDVar ([case,] sensor, time) | list[NDVar]
        If multiple trials are the same length they can be specified as
        :class:`eelbrain.NDVar` with case dimension, if they are different length they
        can be supplied as list.
    stim : eelbrain.NDVar ([case, dim,] time) | list[NDVar]
        One or multiple predictors corresponding to each item in ``meg``.
    lead_field : NDVar
        forward solution a.k.a. lead field matrix.
    noise : mne.Covariance | NDVar | np.ndarray
        The empty room noise covariance, or data from which to compute it as
<<<<<<< HEAD
        :class:`NDVar`.
    tstart : float | list[float]
        Start of the TRF in seconds. Can define multiple tstarts for more than 1 predictor.
    tstop : float | list[float]
        Stop of the TRF in seconds. Can define multiple tstops for more than 1 predictor.
=======
        :class:`eelbrain.NDVar`.
    tstart : float
        Start of the TRF in seconds.
    tstop : float
        Stop of the TRF in seconds.
>>>>>>> 1295905d
    nlevels : int
        Decides the density of Gabor atoms. Bigger nlevel -> less dense basis.
        By default it is set to `1`. `nlevesl > 2` should be used with caution.
    n_iter : int
        Number of out iterations of the algorithm, by default set to 10.
    n_iterc : int
        Number of Champagne iterations within each outer iteration, by default set to 10.
    n_iterf : int
        Number of FASTA iterations within each outer iteration, by default set to 100.
    normalize : bool | 'l2' | 'l1'
        Scale ``stim`` before model fitting: subtract the mean and divide by
        the standard deviation (when ``nomrmalize='l2'`` or ``normalize=True``)
        or the mean absolute value (when ``normalize='l1'``). By default,
        ``normalize=False`` leaves ``stim`` data untouched.
    in_place: bool
        With ``in_place=False`` (default) the original ``meg`` and ``stims`` are left untouched;
        use ``in_place=True`` to save memory by using the original ``meg`` and ``stim``.
    mu : 'auto' | float | sequence[float]
        Choice of regularizer parameters. Specify a single value to fit a model
        corresponding to that value. Alternatively, specify a range over which
        cross-validation will be done. By default (``mu='auto'``) a range of
        values for cross-validation is chosen based on the data.
    tol : float
        Tolerance factor deciding stopping criterion for the overall algorithm. The iterations
        are stooped when ``norm(trf_new - trf_old)/norm(trf_old) < tol`` condition is met.
        By default ``tol=1e-3``.
    verbose : bool
        If True prints intermediate results, by default False.
    n_splits : int
        Number of cross-validation folds. By default it uses 3-fold cross-validation.
    n_workers : int (optional)
        Number of workers to spawn for cross-validation. If None, it will use ``cpu_count/2``.
    use_ES : bool (optional)
        Use estimation stability criterion :cite:`limEstimationStabilityCrossValidation2016` to 
        choose the best ``mu``. (False, by default)
    gaussian_fwhm : float (optional)
        Specifies the full width half maximum (fwmh) for the Gaussian kernel (used as elements of
        the time basis), the default is 20 ms. The standard deviation (std) is related to the
        fwmh as following:
        :math:`std = fwhm / (2 * (sqrt(2 * log(2))))`.
    do_post_normalization : bool (optional)
        Scales covariate matrices of different predictor variables by spectral norms to
        equalize their spectral spread (=1). (True, by default)

    Returns
    -------
    trf : NCRF
        The result of the model fit.

    Examples
    --------
    MEG data ``y`` with dimensions (case, sensor, time) and predictor ``x``
    with dimensions (case, time)::

        ncrf(y, x, fwd, cov)

    ``x`` can always also have an additional predictor dimension, for example,
    if ``x`` represents a spectrogram: (case, frequency, time). The case
    dimension is optional, i.e. a single contiguous data segment is also
    accepted, but the case dimension should always match between ``y`` and
    ``x``.

    Multiple distinct predictor variables can be supplied as list; e.g., when
    modeling simultaneous responses to an attended and an unattended stimulus
    with ``x_attended`` and ``x_unattended``::

        ncrf(y, [x_attended, x_unattended], fwd, cov)

    Multiple data segments can also be specified as list. E.g., if ``y1`` and
    ``y2`` are responses to stimuli ``x1`` and ``x2``, respoectively::

        ncrf([y1, y2], [x1, x2], fwd, cov)

    And with multiple predictors::

        ncrf([y1, y2], [[x1_attended, x1_unattended], [x2_attended, x2_unattended]], fwd, cov)

    References
    ----------
    .. bibliography::
        :cited:
    """
    # data copy?
    if not isinstance(in_place, bool):
        raise TypeError(f"in_place={in_place!r}, need bool")

    # make meg/stim representation uniform:
    meg_trials = []  # [trial_1, trial_2, ...]
    stim_trials = []  # [[trial_1_stim_1, trial_1_stim_2, ...], ...]
    if isinstance(meg, NDVar):
        meg_list = [meg]
        stim_list = [stim]
    elif isinstance(meg, collections.abc.Sequence):
        if len(stim) != len(meg):
            raise ValueError(f"meg={meg}, stim={stim}: different length")
        meg_list = list(meg)
        stim_list = list(stim)
    else:
        raise TypeError(f"meg={meg!r}")
    stim_is_single = None
    for meg_chunk, stim_chunk in zip(meg_list, stim_list):
        if meg_chunk.has_case:
            n_trials = len(meg_chunk)
            meg_trials.extend(meg_chunk)
        else:
            n_trials = 0
            meg_trials.append(meg_chunk)

        if stim_is_single is None:
            stim_is_single = isinstance(stim_chunk, NDVar)
        elif stim_is_single != isinstance(stim_chunk, NDVar):
            raise ValueError(f"stim={stim}: inconsistent element types (NDVar/list)")

        if stim_is_single:
            stim_chunk = [stim_chunk]

        if n_trials:
            if not all(s.has_case and len(s) == n_trials for s in stim_chunk):
                raise ValueError(f"meg={meg}, stim={stim}: inconsistent number of cases")
            stim_trials.extend(zip(*stim_chunk))
        else:
            if any(s.has_case for s in stim_chunk):
                raise ValueError(f"meg={meg}, stim={stim}: inconsistent case dimensions")
            stim_trials.append(stim_chunk)

    # normalize=True defaults to 'l2'
    if normalize is False:
        s_baseline, s_scale = None, None
    elif normalize is True:
        normalize = 'l2'
        s_baseline, s_scale = get_scaling(stim_trials, normalize)
    elif isinstance(normalize, str):
        if normalize not in ('l1', 'l2'):
            raise ValueError(f"normalize={normalize!r}, need bool or 'l1' or 'l2'")
        s_baseline, s_scale = get_scaling(stim_trials, normalize)
    else:
        raise TypeError(f"normalize={normalize!r}, need bool or str")

    # Call `REG_Data.add_data` once for each contiguous segment of MEG data
    ds = RegressionData(tstart, tstop, nlevels, s_baseline, s_scale, stim_is_single, gaussian_fwhm)
    for r, ss in zip(meg_trials, stim_trials):
        if not in_place:
            ss = [s.copy() for s in ss]
        ds.add_data(r, ss)

    # import ipdb; ipdb.set_trace()
    if do_post_normalization:
        ds.post_normalization()
    # import ipdb; ipdb.set_trace()

    # noise covariance
    if isinstance(noise, NDVar):
        er = noise.get_data(('sensor', 'time'))
        noise_cov = np.dot(er, er.T) / er.shape[1]
    elif isinstance(noise, Covariance):
        # check for channel mismatch
        chs_noise = set(noise.ch_names)
        chs_data = set(ds.sensor_dim.names)
        chs_both = natsorted(chs_noise.intersection(chs_data))
        if len(chs_both) < len(chs_data):
            missing = sorted(chs_data.difference(chs_noise))
            raise NotImplementedError(f"Noise covariance is missing data for sensors {', '.join(missing)}")
        elif len(chs_both) < len(chs_noise) or not np.all(ds.sensor_dim.names == chs_both):
            index = np.array([noise.ch_names.index(ch) for ch in chs_both])
            noise_cov = noise.data[index[:, np.newaxis], index]
        else:
            assert sorted(noise.ch_names) == chs_both
            if noise['diag']:
                squareMatrix = np.zeros([len(noise.data), len(noise.data)])
                row, col = np.diag_indices(squareMatrix.shape[0])
                squareMatrix[row, col] = noise.data
                noise_cov = squareMatrix
            else:
                noise_cov = noise.data
    elif isinstance(noise, np.ndarray):
        n = len(ds.sensor_dim)
        if noise.shape == (n, n):
            noise_cov = noise
        else:
            raise ValueError(f'noise = array of shape {noise.shape}; should be {(n, n)}')
    else:
        raise TypeError(f'noise={noise!r}')

    # Regularizer Choice
    if isinstance(mu, (tuple, list, np.ndarray)):
        if len(mu) > 1:
            mus = mu
            do_crossvalidation = True
        else:
            mus = None
            do_crossvalidation = False
    elif isinstance(mu, float):
        mus = None
        do_crossvalidation = False
    elif mu == 'auto':
        mus = 'auto'
        do_crossvalidation = True
    else:
        raise ValueError(f"invalid mu={mu!r}, supports tuple, list, np.ndarray or scalar float"
                         f"optionally, may be left 'auto' if not sure!")

    if lead_field.get_dim('sensor') != ds.sensor_dim:
        lead_field = lead_field.sub(sensor=ds.sensor_dim)

    model = NCRF(lead_field, noise_cov, n_iter=n_iter, n_iterc=n_iterc, n_iterf=n_iterf)
    model.fit(ds, mu, do_crossvalidation, tol, verbose, mus=mus, n_splits=n_splits,
              n_workers=n_workers, use_ES=use_ES, compute_explained_variance=True)
    return model


def get_scaling(all_stims: List[List[NDVar]], normalize: str):
    stim_trials = [trials for trials in zip(*all_stims)]  # -> [[stim_1_trial_1, stim_1_trial_2, ...], ...]
    n = sum(len(stim.time) for stim in stim_trials[0])
    means = [sum(s.sum('time') for s in trials) / n for trials in stim_trials]
    stim_trials = [[s - mean for s in stims] for mean, stims in zip(means, stim_trials)]
    if normalize == 'l1':
        scales = [sum(s.abs().sum('time') for s in trials) / n for trials in stim_trials]
    else:
        scales = [(sum((s ** 2).sum('time') for s in trials) / n) ** 0.5 for trials in stim_trials]
    return means, scales
<|MERGE_RESOLUTION|>--- conflicted
+++ resolved
@@ -1,272 +1,264 @@
-# Authors: Proloy Das <email:proloyd94@gmail.com>
-#          Christian Brodbeck <email:brodbecc@mcmaster.ca>
-#          Marlies Gillis <email: >
-# License: BSD (3-clause)
-from typing import List
-import collections
-
-from eelbrain import NDVar
-from eelbrain._utils import natsorted
-from mne import Covariance
-import numpy as np
-
-from ._model import NCRF, RegressionData
-
-
-DEFAULT_MUs = np.logspace(-3, -1, 7)
-
-
-def fit_ncrf(meg, stim, lead_field, noise, tstart=0, tstop=0.5, nlevels=1,
-             n_iter=10, n_iterc=10, n_iterf=100, normalize=False, in_place=False,
-             mu='auto', tol=1e-3, verbose=False, n_splits=3, n_workers=None,
-             use_ES=False, gaussian_fwhm=20.0, do_post_normalization=True):
-    r"""One shot function for cortical TRF localization.
-
-    Estimate both TRFs and source variance from the observed MEG data by solving
-    the Bayesian optimization problem mentioned in :cite:p:`das2020neuro`.
-
-    Parameters
-    ----------
-    meg :  NDVar ([case,] sensor, time) | list[NDVar]
-        If multiple trials are the same length they can be specified as
-        :class:`eelbrain.NDVar` with case dimension, if they are different length they
-        can be supplied as list.
-    stim : eelbrain.NDVar ([case, dim,] time) | list[NDVar]
-        One or multiple predictors corresponding to each item in ``meg``.
-    lead_field : NDVar
-        forward solution a.k.a. lead field matrix.
-    noise : mne.Covariance | NDVar | np.ndarray
-        The empty room noise covariance, or data from which to compute it as
-<<<<<<< HEAD
-        :class:`NDVar`.
-    tstart : float | list[float]
-        Start of the TRF in seconds. Can define multiple tstarts for more than 1 predictor.
-    tstop : float | list[float]
-        Stop of the TRF in seconds. Can define multiple tstops for more than 1 predictor.
-=======
-        :class:`eelbrain.NDVar`.
-    tstart : float
-        Start of the TRF in seconds.
-    tstop : float
-        Stop of the TRF in seconds.
->>>>>>> 1295905d
-    nlevels : int
-        Decides the density of Gabor atoms. Bigger nlevel -> less dense basis.
-        By default it is set to `1`. `nlevesl > 2` should be used with caution.
-    n_iter : int
-        Number of out iterations of the algorithm, by default set to 10.
-    n_iterc : int
-        Number of Champagne iterations within each outer iteration, by default set to 10.
-    n_iterf : int
-        Number of FASTA iterations within each outer iteration, by default set to 100.
-    normalize : bool | 'l2' | 'l1'
-        Scale ``stim`` before model fitting: subtract the mean and divide by
-        the standard deviation (when ``nomrmalize='l2'`` or ``normalize=True``)
-        or the mean absolute value (when ``normalize='l1'``). By default,
-        ``normalize=False`` leaves ``stim`` data untouched.
-    in_place: bool
-        With ``in_place=False`` (default) the original ``meg`` and ``stims`` are left untouched;
-        use ``in_place=True`` to save memory by using the original ``meg`` and ``stim``.
-    mu : 'auto' | float | sequence[float]
-        Choice of regularizer parameters. Specify a single value to fit a model
-        corresponding to that value. Alternatively, specify a range over which
-        cross-validation will be done. By default (``mu='auto'``) a range of
-        values for cross-validation is chosen based on the data.
-    tol : float
-        Tolerance factor deciding stopping criterion for the overall algorithm. The iterations
-        are stooped when ``norm(trf_new - trf_old)/norm(trf_old) < tol`` condition is met.
-        By default ``tol=1e-3``.
-    verbose : bool
-        If True prints intermediate results, by default False.
-    n_splits : int
-        Number of cross-validation folds. By default it uses 3-fold cross-validation.
-    n_workers : int (optional)
-        Number of workers to spawn for cross-validation. If None, it will use ``cpu_count/2``.
-    use_ES : bool (optional)
-        Use estimation stability criterion :cite:`limEstimationStabilityCrossValidation2016` to 
-        choose the best ``mu``. (False, by default)
-    gaussian_fwhm : float (optional)
-        Specifies the full width half maximum (fwmh) for the Gaussian kernel (used as elements of
-        the time basis), the default is 20 ms. The standard deviation (std) is related to the
-        fwmh as following:
-        :math:`std = fwhm / (2 * (sqrt(2 * log(2))))`.
-    do_post_normalization : bool (optional)
-        Scales covariate matrices of different predictor variables by spectral norms to
-        equalize their spectral spread (=1). (True, by default)
-
-    Returns
-    -------
-    trf : NCRF
-        The result of the model fit.
-
-    Examples
-    --------
-    MEG data ``y`` with dimensions (case, sensor, time) and predictor ``x``
-    with dimensions (case, time)::
-
-        ncrf(y, x, fwd, cov)
-
-    ``x`` can always also have an additional predictor dimension, for example,
-    if ``x`` represents a spectrogram: (case, frequency, time). The case
-    dimension is optional, i.e. a single contiguous data segment is also
-    accepted, but the case dimension should always match between ``y`` and
-    ``x``.
-
-    Multiple distinct predictor variables can be supplied as list; e.g., when
-    modeling simultaneous responses to an attended and an unattended stimulus
-    with ``x_attended`` and ``x_unattended``::
-
-        ncrf(y, [x_attended, x_unattended], fwd, cov)
-
-    Multiple data segments can also be specified as list. E.g., if ``y1`` and
-    ``y2`` are responses to stimuli ``x1`` and ``x2``, respoectively::
-
-        ncrf([y1, y2], [x1, x2], fwd, cov)
-
-    And with multiple predictors::
-
-        ncrf([y1, y2], [[x1_attended, x1_unattended], [x2_attended, x2_unattended]], fwd, cov)
-
-    References
-    ----------
-    .. bibliography::
-        :cited:
-    """
-    # data copy?
-    if not isinstance(in_place, bool):
-        raise TypeError(f"in_place={in_place!r}, need bool")
-
-    # make meg/stim representation uniform:
-    meg_trials = []  # [trial_1, trial_2, ...]
-    stim_trials = []  # [[trial_1_stim_1, trial_1_stim_2, ...], ...]
-    if isinstance(meg, NDVar):
-        meg_list = [meg]
-        stim_list = [stim]
-    elif isinstance(meg, collections.abc.Sequence):
-        if len(stim) != len(meg):
-            raise ValueError(f"meg={meg}, stim={stim}: different length")
-        meg_list = list(meg)
-        stim_list = list(stim)
-    else:
-        raise TypeError(f"meg={meg!r}")
-    stim_is_single = None
-    for meg_chunk, stim_chunk in zip(meg_list, stim_list):
-        if meg_chunk.has_case:
-            n_trials = len(meg_chunk)
-            meg_trials.extend(meg_chunk)
-        else:
-            n_trials = 0
-            meg_trials.append(meg_chunk)
-
-        if stim_is_single is None:
-            stim_is_single = isinstance(stim_chunk, NDVar)
-        elif stim_is_single != isinstance(stim_chunk, NDVar):
-            raise ValueError(f"stim={stim}: inconsistent element types (NDVar/list)")
-
-        if stim_is_single:
-            stim_chunk = [stim_chunk]
-
-        if n_trials:
-            if not all(s.has_case and len(s) == n_trials for s in stim_chunk):
-                raise ValueError(f"meg={meg}, stim={stim}: inconsistent number of cases")
-            stim_trials.extend(zip(*stim_chunk))
-        else:
-            if any(s.has_case for s in stim_chunk):
-                raise ValueError(f"meg={meg}, stim={stim}: inconsistent case dimensions")
-            stim_trials.append(stim_chunk)
-
-    # normalize=True defaults to 'l2'
-    if normalize is False:
-        s_baseline, s_scale = None, None
-    elif normalize is True:
-        normalize = 'l2'
-        s_baseline, s_scale = get_scaling(stim_trials, normalize)
-    elif isinstance(normalize, str):
-        if normalize not in ('l1', 'l2'):
-            raise ValueError(f"normalize={normalize!r}, need bool or 'l1' or 'l2'")
-        s_baseline, s_scale = get_scaling(stim_trials, normalize)
-    else:
-        raise TypeError(f"normalize={normalize!r}, need bool or str")
-
-    # Call `REG_Data.add_data` once for each contiguous segment of MEG data
-    ds = RegressionData(tstart, tstop, nlevels, s_baseline, s_scale, stim_is_single, gaussian_fwhm)
-    for r, ss in zip(meg_trials, stim_trials):
-        if not in_place:
-            ss = [s.copy() for s in ss]
-        ds.add_data(r, ss)
-
-    # import ipdb; ipdb.set_trace()
-    if do_post_normalization:
-        ds.post_normalization()
-    # import ipdb; ipdb.set_trace()
-
-    # noise covariance
-    if isinstance(noise, NDVar):
-        er = noise.get_data(('sensor', 'time'))
-        noise_cov = np.dot(er, er.T) / er.shape[1]
-    elif isinstance(noise, Covariance):
-        # check for channel mismatch
-        chs_noise = set(noise.ch_names)
-        chs_data = set(ds.sensor_dim.names)
-        chs_both = natsorted(chs_noise.intersection(chs_data))
-        if len(chs_both) < len(chs_data):
-            missing = sorted(chs_data.difference(chs_noise))
-            raise NotImplementedError(f"Noise covariance is missing data for sensors {', '.join(missing)}")
-        elif len(chs_both) < len(chs_noise) or not np.all(ds.sensor_dim.names == chs_both):
-            index = np.array([noise.ch_names.index(ch) for ch in chs_both])
-            noise_cov = noise.data[index[:, np.newaxis], index]
-        else:
-            assert sorted(noise.ch_names) == chs_both
-            if noise['diag']:
-                squareMatrix = np.zeros([len(noise.data), len(noise.data)])
-                row, col = np.diag_indices(squareMatrix.shape[0])
-                squareMatrix[row, col] = noise.data
-                noise_cov = squareMatrix
-            else:
-                noise_cov = noise.data
-    elif isinstance(noise, np.ndarray):
-        n = len(ds.sensor_dim)
-        if noise.shape == (n, n):
-            noise_cov = noise
-        else:
-            raise ValueError(f'noise = array of shape {noise.shape}; should be {(n, n)}')
-    else:
-        raise TypeError(f'noise={noise!r}')
-
-    # Regularizer Choice
-    if isinstance(mu, (tuple, list, np.ndarray)):
-        if len(mu) > 1:
-            mus = mu
-            do_crossvalidation = True
-        else:
-            mus = None
-            do_crossvalidation = False
-    elif isinstance(mu, float):
-        mus = None
-        do_crossvalidation = False
-    elif mu == 'auto':
-        mus = 'auto'
-        do_crossvalidation = True
-    else:
-        raise ValueError(f"invalid mu={mu!r}, supports tuple, list, np.ndarray or scalar float"
-                         f"optionally, may be left 'auto' if not sure!")
-
-    if lead_field.get_dim('sensor') != ds.sensor_dim:
-        lead_field = lead_field.sub(sensor=ds.sensor_dim)
-
-    model = NCRF(lead_field, noise_cov, n_iter=n_iter, n_iterc=n_iterc, n_iterf=n_iterf)
-    model.fit(ds, mu, do_crossvalidation, tol, verbose, mus=mus, n_splits=n_splits,
-              n_workers=n_workers, use_ES=use_ES, compute_explained_variance=True)
-    return model
-
-
-def get_scaling(all_stims: List[List[NDVar]], normalize: str):
-    stim_trials = [trials for trials in zip(*all_stims)]  # -> [[stim_1_trial_1, stim_1_trial_2, ...], ...]
-    n = sum(len(stim.time) for stim in stim_trials[0])
-    means = [sum(s.sum('time') for s in trials) / n for trials in stim_trials]
-    stim_trials = [[s - mean for s in stims] for mean, stims in zip(means, stim_trials)]
-    if normalize == 'l1':
-        scales = [sum(s.abs().sum('time') for s in trials) / n for trials in stim_trials]
-    else:
-        scales = [(sum((s ** 2).sum('time') for s in trials) / n) ** 0.5 for trials in stim_trials]
-    return means, scales
+# Authors: Proloy Das <email:proloyd94@gmail.com>
+#          Christian Brodbeck <email:brodbecc@mcmaster.ca>
+#          Marlies Gillis <email: >
+# License: BSD (3-clause)
+from typing import List
+import collections
+
+from eelbrain import NDVar
+from eelbrain._utils import natsorted
+from mne import Covariance
+import numpy as np
+
+from ._model import NCRF, RegressionData
+
+
+DEFAULT_MUs = np.logspace(-3, -1, 7)
+
+
+def fit_ncrf(meg, stim, lead_field, noise, tstart=0, tstop=0.5, nlevels=1,
+             n_iter=10, n_iterc=10, n_iterf=100, normalize=False, in_place=False,
+             mu='auto', tol=1e-3, verbose=False, n_splits=3, n_workers=None,
+             use_ES=False, gaussian_fwhm=20.0, do_post_normalization=True):
+    r"""One shot function for cortical TRF localization.
+
+    Estimate both TRFs and source variance from the observed MEG data by solving
+    the Bayesian optimization problem mentioned in :cite:p:`das2020neuro`.
+
+    Parameters
+    ----------
+    meg :  NDVar ([case,] sensor, time) | list[NDVar]
+        If multiple trials are the same length they can be specified as
+        :class:`eelbrain.NDVar` with case dimension, if they are different length they
+        can be supplied as list.
+    stim : eelbrain.NDVar ([case, dim,] time) | list[NDVar]
+        One or multiple predictors corresponding to each item in ``meg``.
+    lead_field : NDVar
+        forward solution a.k.a. lead field matrix.
+    noise : mne.Covariance | NDVar | np.ndarray
+        The empty room noise covariance, or data from which to compute it as
+        :class:`eelbrain.NDVar`.
+    tstart : float | list[float]
+        Start of the TRF in seconds. Can define multiple tstarts for more than 1 predictor.
+    tstop : float | list[float]
+        Stop of the TRF in seconds. Can define multiple tstops for more than 1 predictor.
+    nlevels : int
+        Decides the density of Gabor atoms. Bigger nlevel -> less dense basis.
+        By default it is set to `1`. `nlevesl > 2` should be used with caution.
+    n_iter : int
+        Number of out iterations of the algorithm, by default set to 10.
+    n_iterc : int
+        Number of Champagne iterations within each outer iteration, by default set to 10.
+    n_iterf : int
+        Number of FASTA iterations within each outer iteration, by default set to 100.
+    normalize : bool | 'l2' | 'l1'
+        Scale ``stim`` before model fitting: subtract the mean and divide by
+        the standard deviation (when ``nomrmalize='l2'`` or ``normalize=True``)
+        or the mean absolute value (when ``normalize='l1'``). By default,
+        ``normalize=False`` leaves ``stim`` data untouched.
+    in_place: bool
+        With ``in_place=False`` (default) the original ``meg`` and ``stims`` are left untouched;
+        use ``in_place=True`` to save memory by using the original ``meg`` and ``stim``.
+    mu : 'auto' | float | sequence[float]
+        Choice of regularizer parameters. Specify a single value to fit a model
+        corresponding to that value. Alternatively, specify a range over which
+        cross-validation will be done. By default (``mu='auto'``) a range of
+        values for cross-validation is chosen based on the data.
+    tol : float
+        Tolerance factor deciding stopping criterion for the overall algorithm. The iterations
+        are stooped when ``norm(trf_new - trf_old)/norm(trf_old) < tol`` condition is met.
+        By default ``tol=1e-3``.
+    verbose : bool
+        If True prints intermediate results, by default False.
+    n_splits : int
+        Number of cross-validation folds. By default it uses 3-fold cross-validation.
+    n_workers : int (optional)
+        Number of workers to spawn for cross-validation. If None, it will use ``cpu_count/2``.
+    use_ES : bool (optional)
+        Use estimation stability criterion :cite:`limEstimationStabilityCrossValidation2016` to 
+        choose the best ``mu``. (False, by default)
+    gaussian_fwhm : float (optional)
+        Specifies the full width half maximum (fwmh) for the Gaussian kernel (used as elements of
+        the time basis), the default is 20 ms. The standard deviation (std) is related to the
+        fwmh as following:
+        :math:`std = fwhm / (2 * (sqrt(2 * log(2))))`.
+    do_post_normalization : bool (optional)
+        Scales covariate matrices of different predictor variables by spectral norms to
+        equalize their spectral spread (=1). (True, by default)
+
+    Returns
+    -------
+    trf : NCRF
+        The result of the model fit.
+
+    Examples
+    --------
+    MEG data ``y`` with dimensions (case, sensor, time) and predictor ``x``
+    with dimensions (case, time)::
+
+        ncrf(y, x, fwd, cov)
+
+    ``x`` can always also have an additional predictor dimension, for example,
+    if ``x`` represents a spectrogram: (case, frequency, time). The case
+    dimension is optional, i.e. a single contiguous data segment is also
+    accepted, but the case dimension should always match between ``y`` and
+    ``x``.
+
+    Multiple distinct predictor variables can be supplied as list; e.g., when
+    modeling simultaneous responses to an attended and an unattended stimulus
+    with ``x_attended`` and ``x_unattended``::
+
+        ncrf(y, [x_attended, x_unattended], fwd, cov)
+
+    Multiple data segments can also be specified as list. E.g., if ``y1`` and
+    ``y2`` are responses to stimuli ``x1`` and ``x2``, respoectively::
+
+        ncrf([y1, y2], [x1, x2], fwd, cov)
+
+    And with multiple predictors::
+
+        ncrf([y1, y2], [[x1_attended, x1_unattended], [x2_attended, x2_unattended]], fwd, cov)
+
+    References
+    ----------
+    .. bibliography::
+        :cited:
+    """
+    # data copy?
+    if not isinstance(in_place, bool):
+        raise TypeError(f"in_place={in_place!r}, need bool")
+
+    # make meg/stim representation uniform:
+    meg_trials = []  # [trial_1, trial_2, ...]
+    stim_trials = []  # [[trial_1_stim_1, trial_1_stim_2, ...], ...]
+    if isinstance(meg, NDVar):
+        meg_list = [meg]
+        stim_list = [stim]
+    elif isinstance(meg, collections.abc.Sequence):
+        if len(stim) != len(meg):
+            raise ValueError(f"meg={meg}, stim={stim}: different length")
+        meg_list = list(meg)
+        stim_list = list(stim)
+    else:
+        raise TypeError(f"meg={meg!r}")
+    stim_is_single = None
+    for meg_chunk, stim_chunk in zip(meg_list, stim_list):
+        if meg_chunk.has_case:
+            n_trials = len(meg_chunk)
+            meg_trials.extend(meg_chunk)
+        else:
+            n_trials = 0
+            meg_trials.append(meg_chunk)
+
+        if stim_is_single is None:
+            stim_is_single = isinstance(stim_chunk, NDVar)
+        elif stim_is_single != isinstance(stim_chunk, NDVar):
+            raise ValueError(f"stim={stim}: inconsistent element types (NDVar/list)")
+
+        if stim_is_single:
+            stim_chunk = [stim_chunk]
+
+        if n_trials:
+            if not all(s.has_case and len(s) == n_trials for s in stim_chunk):
+                raise ValueError(f"meg={meg}, stim={stim}: inconsistent number of cases")
+            stim_trials.extend(zip(*stim_chunk))
+        else:
+            if any(s.has_case for s in stim_chunk):
+                raise ValueError(f"meg={meg}, stim={stim}: inconsistent case dimensions")
+            stim_trials.append(stim_chunk)
+
+    # normalize=True defaults to 'l2'
+    if normalize is False:
+        s_baseline, s_scale = None, None
+    elif normalize is True:
+        normalize = 'l2'
+        s_baseline, s_scale = get_scaling(stim_trials, normalize)
+    elif isinstance(normalize, str):
+        if normalize not in ('l1', 'l2'):
+            raise ValueError(f"normalize={normalize!r}, need bool or 'l1' or 'l2'")
+        s_baseline, s_scale = get_scaling(stim_trials, normalize)
+    else:
+        raise TypeError(f"normalize={normalize!r}, need bool or str")
+
+    # Call `REG_Data.add_data` once for each contiguous segment of MEG data
+    ds = RegressionData(tstart, tstop, nlevels, s_baseline, s_scale, stim_is_single, gaussian_fwhm)
+    for r, ss in zip(meg_trials, stim_trials):
+        if not in_place:
+            ss = [s.copy() for s in ss]
+        ds.add_data(r, ss)
+
+    # import ipdb; ipdb.set_trace()
+    if do_post_normalization:
+        ds.post_normalization()
+    # import ipdb; ipdb.set_trace()
+
+    # noise covariance
+    if isinstance(noise, NDVar):
+        er = noise.get_data(('sensor', 'time'))
+        noise_cov = np.dot(er, er.T) / er.shape[1]
+    elif isinstance(noise, Covariance):
+        # check for channel mismatch
+        chs_noise = set(noise.ch_names)
+        chs_data = set(ds.sensor_dim.names)
+        chs_both = natsorted(chs_noise.intersection(chs_data))
+        if len(chs_both) < len(chs_data):
+            missing = sorted(chs_data.difference(chs_noise))
+            raise NotImplementedError(f"Noise covariance is missing data for sensors {', '.join(missing)}")
+        elif len(chs_both) < len(chs_noise) or not np.all(ds.sensor_dim.names == chs_both):
+            index = np.array([noise.ch_names.index(ch) for ch in chs_both])
+            noise_cov = noise.data[index[:, np.newaxis], index]
+        else:
+            assert sorted(noise.ch_names) == chs_both
+            if noise['diag']:
+                squareMatrix = np.zeros([len(noise.data), len(noise.data)])
+                row, col = np.diag_indices(squareMatrix.shape[0])
+                squareMatrix[row, col] = noise.data
+                noise_cov = squareMatrix
+            else:
+                noise_cov = noise.data
+    elif isinstance(noise, np.ndarray):
+        n = len(ds.sensor_dim)
+        if noise.shape == (n, n):
+            noise_cov = noise
+        else:
+            raise ValueError(f'noise = array of shape {noise.shape}; should be {(n, n)}')
+    else:
+        raise TypeError(f'noise={noise!r}')
+
+    # Regularizer Choice
+    if isinstance(mu, (tuple, list, np.ndarray)):
+        if len(mu) > 1:
+            mus = mu
+            do_crossvalidation = True
+        else:
+            mus = None
+            do_crossvalidation = False
+    elif isinstance(mu, float):
+        mus = None
+        do_crossvalidation = False
+    elif mu == 'auto':
+        mus = 'auto'
+        do_crossvalidation = True
+    else:
+        raise ValueError(f"invalid mu={mu!r}, supports tuple, list, np.ndarray or scalar float"
+                         f"optionally, may be left 'auto' if not sure!")
+
+    if lead_field.get_dim('sensor') != ds.sensor_dim:
+        lead_field = lead_field.sub(sensor=ds.sensor_dim)
+
+    model = NCRF(lead_field, noise_cov, n_iter=n_iter, n_iterc=n_iterc, n_iterf=n_iterf)
+    model.fit(ds, mu, do_crossvalidation, tol, verbose, mus=mus, n_splits=n_splits,
+              n_workers=n_workers, use_ES=use_ES, compute_explained_variance=True)
+    return model
+
+
+def get_scaling(all_stims: List[List[NDVar]], normalize: str):
+    stim_trials = [trials for trials in zip(*all_stims)]  # -> [[stim_1_trial_1, stim_1_trial_2, ...], ...]
+    n = sum(len(stim.time) for stim in stim_trials[0])
+    means = [sum(s.sum('time') for s in trials) / n for trials in stim_trials]
+    stim_trials = [[s - mean for s in stims] for mean, stims in zip(means, stim_trials)]
+    if normalize == 'l1':
+        scales = [sum(s.abs().sum('time') for s in trials) / n for trials in stim_trials]
+    else:
+        scales = [(sum((s ** 2).sum('time') for s in trials) / n) ** 0.5 for trials in stim_trials]
+    return means, scales